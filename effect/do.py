"""
An imperative-looking notation for Effectful code.

See :func:`do`.
"""


from __future__ import print_function

import sys
import types

from . import Effect, Func
from ._utils import wraps


def do(f):
    """
    A decorator which allows you to use ``do`` notation in your functions, for
    imperative-looking code::

        @do
        def foo():
            thing = yield Effect(Constant(1))
            yield do_return('the result was %r' % (thing,))

        eff = foo()
        return eff.on(...)

<<<<<<< HEAD
    ``@do`` must decorate a generator function. Any yielded values must either
    be Effects or the result of a :func:`do_return` call. The result of a
    yielded Effect will be passed back into the generator as the result of the
    ``yield`` expression. Yielded :func:`do_return` values will provide the
    ultimate result of the Effect that is returned by the decorated function.
    Note that :func:`do_return` is only necessary for Python 2 compatibility;
    return statements can be used directly in Python 3-only code.
=======
    ``@do`` must decorate a generator function (not any other type of
    iterator). Any yielded values must either be Effects or the result of a
    :func:`do_return` call. The result of a yielded Effect will be passed back
    into the generator as the result of the ``yield`` expression. Yielded
    :func:`do_return` values will provide the ultimate result of the Effect
    that is returned by the decorated function.
>>>>>>> e61b5f39

    It's important to note that any generator function decorated by ``@do``
    will no longer return a generator, but instead it will return an Effect,
    which must be used just like any other Effect.

    Errors are also converted to normal exceptions::

        @do
        def foo():
            try:
                thing = yield Effect(Error(RuntimeError('foo')))
            except RuntimeError:
                yield do_return('got a RuntimeError as expected')

    (This decorator is named for Haskell's ``do`` notation, which is similar in
    spirit).
    """
    @wraps(f)
    def do_wrapper(*args, **kwargs):

        def doit():
            gen = f(*args, **kwargs)
            if not isinstance(gen, types.GeneratorType):
                raise TypeError(
                    "%r is not a generator function. It returned %r."
                    % (f, gen))
            return _do(None, gen, False)

        return Effect(Func(doit))
    return do_wrapper


class _ReturnSentinel(object):
    def __init__(self, result):
        self.result = result


def do_return(val):
    """
    Specify a return value for a @do function.

    The result of this function must be yielded.  e.g.::

        @do
        def foo():
            yield do_return('hello')

    If you're writing Python 3-only code, you don't need to use this function,
    and can just use the `return` statement as normal.
    """
    return _ReturnSentinel(val)


def _do(result, generator, is_error):
    try:
        if is_error:
            val = generator.throw(*result)
        else:
            val = generator.send(result)
    except StopIteration as stop:
        # If the generator we're spinning directly raises StopIteration, we'll
        # treat it like returning None from the function. But there may be a
        # case where some other code is raising StopIteration up through this
        # generator, in which case we shouldn't really treat it like a function
        # return -- it could quite easily hide bugs.
        tb = sys.exc_info()[2]
        if tb.tb_next:
            raise
        else:
            # Python 3 allows you to use `return val` in a generator, which
            # will be translated to a `StopIteration` with a `value` attribute
            # set to the return value. So we'll return that value as the
            # ultimate result of the effect. Python 2 doesn't have the 'value'
            # attribute of StopIteration, so we'll fall back to None.
            return getattr(stop, 'value', None)
    if type(val) is _ReturnSentinel:
        return val.result
    elif type(val) is Effect:
        return val.on(success=lambda r: _do(r, generator, False),
                      error=lambda e: _do(e, generator, True))
    else:
        raise TypeError(
            "@do functions must only yield Effects or results of do_return. "
            "Got %r from %r" % (val, generator))<|MERGE_RESOLUTION|>--- conflicted
+++ resolved
@@ -27,22 +27,14 @@
         eff = foo()
         return eff.on(...)
 
-<<<<<<< HEAD
-    ``@do`` must decorate a generator function. Any yielded values must either
-    be Effects or the result of a :func:`do_return` call. The result of a
-    yielded Effect will be passed back into the generator as the result of the
-    ``yield`` expression. Yielded :func:`do_return` values will provide the
-    ultimate result of the Effect that is returned by the decorated function.
-    Note that :func:`do_return` is only necessary for Python 2 compatibility;
-    return statements can be used directly in Python 3-only code.
-=======
     ``@do`` must decorate a generator function (not any other type of
     iterator). Any yielded values must either be Effects or the result of a
     :func:`do_return` call. The result of a yielded Effect will be passed back
     into the generator as the result of the ``yield`` expression. Yielded
     :func:`do_return` values will provide the ultimate result of the Effect
-    that is returned by the decorated function.
->>>>>>> e61b5f39
+    that is returned by the decorated function. Note that :func:`do_return` is
+    only necessary for Python 2 compatibility; return statements can be used
+    directly in Python 3-only code.
 
     It's important to note that any generator function decorated by ``@do``
     will no longer return a generator, but instead it will return an Effect,
